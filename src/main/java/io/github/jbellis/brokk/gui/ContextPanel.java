--- conflicted
+++ resolved
@@ -26,8 +26,7 @@
 import java.util.*;
 import java.util.stream.Collectors;
 
-public class ContextPanel extends JPanel
-{
+public class ContextPanel extends JPanel {
     private static final Logger logger = LogManager.getLogger(ContextPanel.class);
 
     // Columns
@@ -53,8 +52,7 @@
     /**
      * Constructor for the context panel
      */
-    public ContextPanel(Chrome chrome, ContextManager contextManager)
-    {
+    public ContextPanel(Chrome chrome, ContextManager contextManager) {
         super(new BorderLayout());
         this.chrome = chrome;
         this.contextManager = contextManager;
@@ -69,20 +67,20 @@
 
         buildContextPanel();
 
-        ((JLabel)locSummaryLabel.getComponent(0)).setText("No context - use Edit or Read or Summarize to add content");
+        ((JLabel) locSummaryLabel.getComponent(0)).setText("No context - use Edit or Read or Summarize to add content");
     }
 
     /**
      * Build the context panel (unified table + action buttons).
      */
-    private void buildContextPanel()
-    {
+    private void buildContextPanel() {
         contextTable = new JTable(new DefaultTableModel(
                 new Object[]{"LOC", "Description", "Files Referenced", "Fragment"}, 0) {
             @Override
             public boolean isCellEditable(int row, int column) {
                 return false;
             }
+
             @Override
             public Class<?> getColumnClass(int columnIndex) {
                 return switch (columnIndex) {
@@ -101,8 +99,7 @@
                 .setCellRenderer(new javax.swing.table.DefaultTableCellRenderer() {
                     @Override
                     public Component getTableCellRendererComponent(
-                            JTable table, Object value, boolean isSelected, boolean hasFocus, int row, int column)
-                    {
+                            JTable table, Object value, boolean isSelected, boolean hasFocus, int row, int column) {
                         var c = super.getTableCellRendererComponent(table, value, isSelected, hasFocus, row, column);
                         if (value != null && value.toString().startsWith("✏️")) {
                             setFont(getFont().deriveFont(Font.ITALIC));
@@ -153,8 +150,7 @@
                             return;
                         }
                     }
-                }
-                else if (row >= 0 && col == 1) {
+                } else if (row >= 0 && col == 1) {
                     // Show full description
                     var value = contextTable.getValueAt(row, col);
                     if (value != null) {
@@ -183,157 +179,99 @@
             }
         });
 
-<<<<<<< HEAD
-        // Add context menu with "View History" option for files and AutoContext options
-=======
         // Create a single JPopupMenu for the table
->>>>>>> 1d0ddd76
         JPopupMenu contextMenu = new JPopupMenu();
-
         // "View History" for the main row fragment, if it is a RepoPathFragment
         JMenuItem viewHistoryItem = new JMenuItem("View History");
         viewHistoryItem.addActionListener(ev -> {
             int row = contextTable.getSelectedRow();
             if (row >= 0) {
-                var fragment = (ContextFragment) contextTable.getModel()
-                        .getValueAt(row, FRAGMENT_COLUMN);
+                var fragment = (ContextFragment) contextTable.getModel().getValueAt(row, FRAGMENT_COLUMN);
                 if (fragment instanceof ContextFragment.RepoPathFragment(RepoFile f)) {
                     chrome.getGitPanel().addFileHistoryTab(f);
                 }
             }
         });
-        contextMenu.add(viewHistoryItem);
-
-<<<<<<< HEAD
-        // Create AutoContext menu items
+
+        // AutoContext menu items
         JMenuItem setAutoContext5Item = new JMenuItem("Set AutoContext to 5");
+        setAutoContext5Item.addActionListener(e ->
+                                                      chrome.contextManager.setAutoContextFilesAsync(5));
         JMenuItem setAutoContext10Item = new JMenuItem("Set AutoContext to 10");
+        setAutoContext10Item.addActionListener(e ->
+                                                       chrome.contextManager.setAutoContextFilesAsync(10));
         JMenuItem setAutoContext20Item = new JMenuItem("Set AutoContext to 20");
+        setAutoContext20Item.addActionListener(e ->
+                                                       chrome.contextManager.setAutoContextFilesAsync(20));
         JMenuItem setAutoContextCustomItem = new JMenuItem("Set AutoContext...");
-
-        setAutoContext5Item.addActionListener(e -> 
-            chrome.contextManager.setAutoContextFilesAsync(5));
-        setAutoContext10Item.addActionListener(e -> 
-            chrome.contextManager.setAutoContextFilesAsync(10));
-        setAutoContext20Item.addActionListener(e -> 
-            chrome.contextManager.setAutoContextFilesAsync(20));
         setAutoContextCustomItem.addActionListener(e ->
-            chrome.showSetAutoContextSizeDialog());
-
-        // Add mouse listener for context menu
+                                                           chrome.showSetAutoContextSizeDialog());
+
+        // Add a mouse listener so we control exactly when the popup shows
         contextTable.addMouseListener(new MouseAdapter() {
             @Override
             public void mousePressed(MouseEvent e) {
                 handlePopup(e);
             }
-            
+
             @Override
             public void mouseReleased(MouseEvent e) {
                 handlePopup(e);
             }
-            
+
             private void handlePopup(MouseEvent e) {
                 if (e.isPopupTrigger()) {
                     int row = contextTable.rowAtPoint(e.getPoint());
-                    
-                    // Clear previous menu items
+                    int col = contextTable.columnAtPoint(e.getPoint());
+
+                    // Clear the menu and rebuild according to row/column
                     contextMenu.removeAll();
-                    
+
                     if (row >= 0) {
                         contextTable.setRowSelectionInterval(row, row);
                         var fragment = (ContextFragment) contextTable.getModel().getValueAt(row, FRAGMENT_COLUMN);
-                        
-                        // If this is the AutoContext row, add AutoContext options
+
+                        // If this is the AutoContext row, show AutoContext items
                         if (fragment instanceof ContextFragment.AutoContext) {
                             contextMenu.add(setAutoContext5Item);
                             contextMenu.add(setAutoContext10Item);
                             contextMenu.add(setAutoContext20Item);
                             contextMenu.addSeparator();
                             contextMenu.add(setAutoContextCustomItem);
+
                         } else {
-                            // For non-AutoContext rows, add the View History option
+                            // Otherwise, show "View History" if it's a RepoPathFragment
                             contextMenu.add(viewHistoryItem);
                             viewHistoryItem.setEnabled(fragment instanceof ContextFragment.RepoPathFragment);
                         }
-                    } else {
-                        // If no row is selected, we still show "View History", but disabled
-                        viewHistoryItem.setEnabled(false);
-                        contextMenu.add(viewHistoryItem);
-=======
-        // We install a popup listener that:
-        // 1) updates row selection
-        // 2) decides if "View History" is enabled for the row's fragment
-        // 3) builds single-file context items if right-click is in the references column
-        contextMenu.addPopupMenuListener(new javax.swing.event.PopupMenuListener() {
-            @Override
-            public void popupMenuWillBecomeVisible(javax.swing.event.PopupMenuEvent e) {
-                SwingUtilities.invokeLater(() -> {
-                    Point pt = MouseInfo.getPointerInfo().getLocation();
-                    SwingUtilities.convertPointFromScreen(pt, contextTable);
-                    int row = contextTable.rowAtPoint(pt);
-                    int col = contextTable.columnAtPoint(pt);
-
-                    if (row < 0) {
-                        contextTable.clearSelection();
-                        viewHistoryItem.setEnabled(false);
-                        return;
-                    }
-                    contextTable.setRowSelectionInterval(row, row);
-
-                    var fragment = (ContextFragment) contextTable
-                            .getValueAt(row, FRAGMENT_COLUMN);
-                    viewHistoryItem.setEnabled(fragment instanceof ContextFragment.RepoPathFragment);
-
-                    // If we are on the "Files Referenced" column, see which file we’re over
-                    if (col == FILES_REFERENCED_COLUMN) {
-                        @SuppressWarnings("unchecked")
-                        List<FileReferenceData> references = (List<FileReferenceData>)
-                                contextTable.getValueAt(row, col);
-
-                        // Clear any single-file items we added previously
-                        // We want them at top-level, so remove everything except "View History"
-                        // and then re-add "View History" as the first item if needed
-                        contextMenu.removeAll();
-                        contextMenu.add(viewHistoryItem);
-
-                        if (references != null && !references.isEmpty()) {
-                            FileReferenceData targetRef = findClickedReference(pt, row, col, references);
-                            if (targetRef != null) {
-                                // Create top-level items "Add / Read / Summarize" for this one file
-                                contextMenu.addSeparator();
-                                contextMenu.add(buildAddMenuItem(targetRef));
-                                contextMenu.add(buildReadMenuItem(targetRef));
-                                contextMenu.add(buildSummarizeMenuItem(targetRef));
+
+                        // If the user right-clicked on the references column, add single-file items
+                        if (col == FILES_REFERENCED_COLUMN) {
+                            @SuppressWarnings("unchecked")
+                            List<FileReferenceData> references =
+                                    (List<FileReferenceData>) contextTable.getValueAt(row, col);
+                            if (references != null && !references.isEmpty()) {
+                                FileReferenceData targetRef = findClickedReference(e.getPoint(), row, col, references);
+                                if (targetRef != null) {
+                                    contextMenu.addSeparator();
+                                    contextMenu.add(buildAddMenuItem(targetRef));
+                                    contextMenu.add(buildReadMenuItem(targetRef));
+                                    contextMenu.add(buildSummarizeMenuItem(targetRef));
+                                }
                             }
                         }
->>>>>>> 1d0ddd76
+                    } else {
+                        // If no row is selected, we only show "View History" but disable it
+                        contextMenu.add(viewHistoryItem);
+                        viewHistoryItem.setEnabled(false);
                     }
-                    
-                    // Show the popup menu
+
                     contextMenu.show(contextTable, e.getX(), e.getY());
                 }
             }
-<<<<<<< HEAD
         });
 
         // Set selection mode to allow multiple selection
-=======
-
-            @Override
-            public void popupMenuWillBecomeInvisible(javax.swing.event.PopupMenuEvent e) {
-                // no-op
-            }
-            @Override
-            public void popupMenuCanceled(javax.swing.event.PopupMenuEvent e) {
-                // no-op
-            }
-        });
-
-        // Attach the popup to the table
-        contextTable.setComponentPopupMenu(contextMenu);
-
-        // Let multiple selections be possible
->>>>>>> 1d0ddd76
         contextTable.setSelectionMode(ListSelectionModel.MULTIPLE_INTERVAL_SELECTION);
 
         // Add a selection listener so we can update the context action buttons
@@ -382,8 +320,7 @@
     /**
      * Creates the panel with context action buttons: edit/read/summarize/drop/copy/paste/symbol
      */
-    private JPanel createContextButtonsPanel()
-    {
+    private JPanel createContextButtonsPanel() {
         var buttonsPanel = new JPanel();
         buttonsPanel.setLayout(new BoxLayout(buttonsPanel, BoxLayout.Y_AXIS));
         buttonsPanel.setBorder(new EmptyBorder(5, 5, 5, 5));
@@ -486,7 +423,7 @@
 
         buttonsPanel.setMinimumSize(new Dimension(
                 buttonsPanel.getPreferredSize().width,
-                (int)(1.3 * buttonsPanel.getPreferredSize().height)
+                (int) (1.3 * buttonsPanel.getPreferredSize().height)
         ));
 
         return buttonsPanel;
@@ -530,7 +467,7 @@
             copyButton.setEnabled(hasContext);
         });
     }
-    
+
     /**
      * Disables the context action buttons
      */
@@ -572,7 +509,7 @@
         updateContextButtons();
 
         if (ctx == null || ctx.isEmpty()) {
-            ((JLabel)locSummaryLabel.getComponent(0)).setText(
+            ((JLabel) locSummaryLabel.getComponent(0)).setText(
                     "No context - use Edit or Read or Summarize to add content");
             revalidate();
             repaint();
@@ -620,7 +557,7 @@
         }
 
         var approxTokens = Models.getApproximateTokens(fullText.toString());
-        ((JLabel)locSummaryLabel.getComponent(0)).setText(
+        ((JLabel) locSummaryLabel.getComponent(0)).setText(
                 "Total: %,d LOC, or about %,dk tokens".formatted(totalLines, approxTokens / 1000)
         );
 
